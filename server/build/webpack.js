--- conflicted
+++ resolved
@@ -7,10 +7,7 @@
 import CaseSensitivePathPlugin from 'case-sensitive-paths-webpack-plugin'
 import UnlinkFilePlugin from './plugins/unlink-file-plugin'
 import PagesPlugin from './plugins/pages-plugin'
-<<<<<<< HEAD
 import DynamicChunksPlugin from './plugins/dynamic-chunks-plugin'
-=======
->>>>>>> f82e5293
 import CombineAssetsPlugin from './plugins/combine-assets-plugin'
 import getConfig from '../config'
 import * as babelCore from 'babel-core'
@@ -119,10 +116,7 @@
       'process.env.NODE_ENV': JSON.stringify(dev ? 'development' : 'production')
     }),
     new PagesPlugin(),
-<<<<<<< HEAD
     new DynamicChunksPlugin(),
-=======
->>>>>>> f82e5293
     new CaseSensitivePathPlugin()
   ]
 
